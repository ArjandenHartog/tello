# Created by Eyal Asulin™ - [PEP8]
import socket
import keyboard
import cv2
import threading
import time
import sys


def send_command(command_socket, command_addr, command, debug=True, retry=3, timeout=5):
    """
    Send command to Tello and get response with timeout and retry mechanisms
    """
    if debug:
        print(f"   Sending command: {command}")
    
    # Set socket timeout for receiving response
    command_socket.settimeout(timeout)
    
    for attempt in range(retry):
        try:
            # Send the command
            if isinstance(command, str):
                command_socket.sendto(command.encode(), command_addr)
            else:
                command_socket.sendto(command, command_addr)
            
            # Wait for response
            try:
                response, ip = command_socket.recvfrom(1024)
                response = response.decode().strip()
                if debug:
                    print(f"   Response: {response}")
                return response
            except socket.timeout:
                if debug:
                    print(f"   Timeout waiting for response (attempt {attempt+1}/{retry})")
        except Exception as e:
            if debug:
                print(f"   Error sending command: {str(e)} (attempt {attempt+1}/{retry})")
        
        # Wait before retry
        if attempt < retry - 1:
            time.sleep(1)
    
    if debug:
        print(f"   Failed to get response after {retry} attempts for command: {command}")
    return None

def check_connection(command_socket, command_addr):
    """
    Verify connection to Tello drone
    """
    print("\n   Checking connection to Tello...")
    response = send_command(command_socket, command_addr, "command")
    
    if response == "ok":
        print("    Connection verified!")
        
        # Check battery level
        battery = send_command(command_socket, command_addr, "battery?")
        if battery and battery.isdigit():
            print(f"    Battery level: {battery}%")
            if int(battery) < 20:
                print("    Warning: Battery level low!")
        
        return True
    else:
        print("    Connection failed! Make sure you're connected to Tello's WiFi network.")
        print("   ℹ Tello WiFi name usually starts with 'TELLO-'")
        return False

def watch_video_stream(command_socket, command_addr):
    """
    Start and display video stream from Tello
    """    
    response = send_command(command_socket, command_addr, "streamon")
    if response != "ok":
        print("   Failed to start video stream. Response:", response)
        return False
        
    print("\n   Video streaming started!")
    print("   Connecting to video stream (this may take a few seconds)...")
    
    # Allow some time for streaming to initialize
    time.sleep(2)
    
    # Try to connect to the stream with multiple attempts
    cap = None
    for attempt in range(3):
        try:
            cap = cv2.VideoCapture('udp://192.168.10.1:11111')
            if cap.isOpened():
                print("    Connected to video stream!")
                break
            else:
                print(f"    Attempt {attempt+1}/3: Could not open video stream, retrying...")
                time.sleep(2)
        except Exception as e:
            print(f"    Video stream error: {str(e)}")
            time.sleep(2)
    
    if cap is None or not cap.isOpened():
        print("    Failed to connect to video stream after multiple attempts")
        send_command(command_socket, command_addr, "streamoff")
        return False
    
    # Count frames to detect video stream issues
    frame_count = 0
    start_time = time.time()
    
    try:
        while True:
            ret, frame = cap.read()
            if ret:
                frame_count += 1
                elapsed = time.time() - start_time
                
                # Display FPS every 30 frames
                if frame_count % 30 == 0:
                    fps = frame_count / elapsed
                    cv2.putText(frame, f"FPS: {fps:.1f}", (10, 30), 
                                cv2.FONT_HERSHEY_SIMPLEX, 1, (0, 255, 0), 2)
                
                cv2.imshow('Tello Video Stream', frame)
                key = cv2.waitKey(1) & 0xFF
                if key == 27:  # 'Esc' key
                    break
            else:
                # If we can't read a frame, try to reconnect
                print("    Video frame lost, attempting to reconnect...")
                cap.release()
                cap = cv2.VideoCapture('udp://192.168.10.1:11111')
                if not cap.isOpened():
                    print("    Failed to reconnect to video stream")
                    break
    except Exception as e:
        print(f"    Error in video stream: {str(e)}")
    finally:
        if cap:
            cap.release()
        cv2.destroyAllWindows()
        send_command(command_socket, command_addr, "streamoff")
        print("   Video stream stopped")


def get_tello_status(command_socket, command_addr):
    """
    Get all available status information from Tello for debugging
    """
    print("\n    Requesting Tello status...")
    
    # Request status information
    response = send_command(command_socket, command_addr, "status?")
    if not response:
        print("    Failed to get status information")
        return
        
    # Parse and display information
    print("\n    Tello Status Information:")
    print("   " + "=" * 40)
    
    try:
        status_items = response.split(';')
        for item in status_items:
            if item:  # Skip empty items
                key, value = item.split(':') if ':' in item else (item, "N/A")
                print(f"   {key.strip()}: {value.strip()}")
    except Exception as e:
        print(f"    Error parsing status: {str(e)}")
        print(f"   Raw status: {response}")
    
    print("   " + "=" * 40)

def configure_wifi(command_socket, command_addr):
    """
    Configure Tello WiFi settings
    """
    print("\n    Configure WiFi Settings")
    print("    Warning: This will change the drone's WiFi settings and disconnect your current connection!")
    
    ssid = input("\n   Enter new wifi SSID: ")
    password = input("   Enter new wifi password: ")
    
    if not ssid or not password:
        print("    SSID and password cannot be empty!")
        return False
        
    command = "wifi " + ssid + " " + password
    response = send_command(command_socket, command_addr, command)
    
    if response == "ok":
        print("    WiFi settings changed successfully!")
        print("    The drone will disconnect and connect to the new network.")
        print(f"   ℹ New network: {ssid}")
        return True
    else:
        print("    Failed to change WiFi settings.")
        print("   Response:", response if response else "No response")
        return False


def establish_connection(max_attempts=3):
    """
    Establish and verify connection with the Tello drone
    """
    print("\n    Establishing connection with Tello drone...")
    
    for attempt in range(max_attempts):
        try:
            print(f"   Attempt {attempt+1}/{max_attempts} to connect")
            
            # Create socket
            command_socket = socket.socket(socket.AF_INET, socket.SOCK_DGRAM)
            command_socket.setsockopt(socket.SOL_SOCKET, socket.SO_REUSEADDR, 1)
            
            # Set timeout for socket operations
            command_socket.settimeout(5)
            
            # Define address
            command_addr = ('192.168.10.1', 8889)
            
            # Bind socket
            try:
                command_socket.bind(('', 8889))
                print("    Socket binding successful")
            except socket.error as e:
                print(f"    Socket binding failed: {e}")
                print("    Port 8889 might be in use by another application")
                if attempt == max_attempts - 1:
                    return None
                time.sleep(2)
                continue
            
            # Enter SDK mode
            print("    Sending command to enter SDK mode...")
            command_socket.sendto(b"command", command_addr)
            
            try:
                response, _ = command_socket.recvfrom(1024)
                response = response.decode().strip()
                
                if response == "ok":
                    print("    Successfully entered SDK mode")
                    return command_socket, command_addr
                else:
                    print(f"    Unexpected response to SDK mode: {response}")
            except socket.timeout:
                print("    Timeout while waiting for SDK mode response")
                print("    Is the drone powered on? Are you connected to Tello WiFi?")
            except Exception as e:
                print(f"    Error during connection: {str(e)}")
            
            time.sleep(2)
        
        except Exception as e:
            print(f"    Connection error: {str(e)}")
            time.sleep(2)
    
    print("    Failed to establish connection after multiple attempts")
    print("   ℹ Troubleshooting tips:")
    print("     1. Make sure the drone is powered on")
    print("     2. Connect to the Tello WiFi network (usually starts with 'TELLO-')")
    print("     3. Check if any other application is using port 8889")
    print("     4. Try restarting the drone")
    return None

def main():
    print("""
    Tello Drone Controller 
   ============================""")
    
    print("    Connect to Tello WiFi network and press <<Shift>> to continue")
    print("    Waiting for connection...")
    
    while not keyboard.is_pressed("Shift"):
        pass
    
    print("    Starting connection process...")
    
    # Establish connection
    connection_result = establish_connection()
    if not connection_result:
        print("    Failed to establish connection")
        input("   Press Enter to exit...")
        return
    
    command_socket, command_addr = connection_result
    
    # Verify connection with battery check
    if not check_connection(command_socket, command_addr):
        print("    Connection verification failed")
        input("   Press Enter to exit...")
        return
    
    print("    Control has been successfully established!")
    
    # Create video thread but don't start automatically
    video_thread = threading.Thread(target=watch_video_stream, args=(command_socket, command_addr))
    video_thread.daemon = True
    video_started = False
      # Define video start function with closure to access video_started variable
    def start_video():
        nonlocal video_started
        if not video_started:
            video_thread.start()
            video_started = True
        else:
            print("    Video stream already started")
              # Define emergency stop function
    def emergency_stop():
        try:
            print("    EMERGENCY STOP ACTIVATED")
            # Send emergency command directly without waiting for response
            command_socket.sendto(b"emergency", command_addr)
            # Send multiple times to ensure it's received
            command_socket.sendto(b"emergency", command_addr)
            command_socket.sendto(b"emergency", command_addr)
            print("    Emergency stop command sent")
        except Exception as e:
            print(f"    Error sending emergency stop: {str(e)}")
    
<<<<<<< HEAD

=======
    # Define move up function (fly 50cm higher)
    def move_up():
        print("    Moving drone 50cm up...")
        response = send_command(command_socket, command_addr, "up 50")
        if response == "ok":
            print("    Drone moved 50cm up successfully")
        else:
            print("    Failed to move drone up. Response:", response if response else "No response")
    
    # Setup command handlers
>>>>>>> 8def0108
    keyboard.on_press_key("1", lambda _: emergency_stop())
    keyboard.on_press_key("2", lambda _: start_video())
    keyboard.on_press_key("3", lambda _: send_command(command_socket, command_addr, "land"))
    keyboard.on_press_key("4", lambda _: configure_wifi(command_socket, command_addr))
    keyboard.on_press_key("6", lambda _: get_tello_status(command_socket, command_addr))
    keyboard.on_press_key("t", lambda _: send_command(command_socket, command_addr, "takeoff"))
<<<<<<< HEAD
    print("""
    CONTROLS:
=======
    keyboard.on_press_key("u", lambda _: move_up())
    
    print("""    CONTROLS:
>>>>>>> 8def0108
    ===========
    1) Emergency - stop motors immediately
    2) Watch Video Stream
    3) Land
    4) Configure WiFi Password
    5) Exit
    6) Show Drone Status (Diagnostics)
    T) Take Off (Press T key)
    U) Move Up 50cm (Press U key)
    """)
    
    try:
        while not keyboard.is_pressed("5"):
            time.sleep(0.1)  # Reduce CPU usage
    except KeyboardInterrupt:
        print("\n   ℹ Program interrupted")
    finally:
        # Clean up
        print("\n    Shutting down...")
        try:
            # Try to land the drone if it might be flying
            send_command(command_socket, command_addr, "land", debug=False)
            time.sleep(1)
            # Turn off video stream if it was on
            send_command(command_socket, command_addr, "streamoff", debug=False)
        except:
            pass  # Ignore errors during shutdown
        
        print("    Exited safely")


if __name__ == "__main__":
    try:
        main()
    except Exception as e:
        print(f"\n    Unexpected error: {str(e)}")
        print("   Detailed error information:")
        import traceback
        traceback.print_exc()
        input("\n   Press Enter to exit...")<|MERGE_RESOLUTION|>--- conflicted
+++ resolved
@@ -320,34 +320,15 @@
         except Exception as e:
             print(f"    Error sending emergency stop: {str(e)}")
     
-<<<<<<< HEAD
-
-=======
-    # Define move up function (fly 50cm higher)
-    def move_up():
-        print("    Moving drone 50cm up...")
-        response = send_command(command_socket, command_addr, "up 50")
-        if response == "ok":
-            print("    Drone moved 50cm up successfully")
-        else:
-            print("    Failed to move drone up. Response:", response if response else "No response")
-    
     # Setup command handlers
->>>>>>> 8def0108
     keyboard.on_press_key("1", lambda _: emergency_stop())
     keyboard.on_press_key("2", lambda _: start_video())
     keyboard.on_press_key("3", lambda _: send_command(command_socket, command_addr, "land"))
     keyboard.on_press_key("4", lambda _: configure_wifi(command_socket, command_addr))
     keyboard.on_press_key("6", lambda _: get_tello_status(command_socket, command_addr))
     keyboard.on_press_key("t", lambda _: send_command(command_socket, command_addr, "takeoff"))
-<<<<<<< HEAD
-    print("""
+      print("""
     CONTROLS:
-=======
-    keyboard.on_press_key("u", lambda _: move_up())
-    
-    print("""    CONTROLS:
->>>>>>> 8def0108
     ===========
     1) Emergency - stop motors immediately
     2) Watch Video Stream
